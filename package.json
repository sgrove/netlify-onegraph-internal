--- conflicted
+++ resolved
@@ -1,10 +1,6 @@
 {
   "name": "netlify-onegraph-internal",
-<<<<<<< HEAD
-  "version": "0.4.0",
-=======
   "version": "0.4.2",
->>>>>>> feb89898
   "description": "Internal tools for use by Netlify",
   "main": "dist/index.js",
   "types": "dist/index.d.ts",
